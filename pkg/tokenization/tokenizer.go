/*
Copyright 2025 The llm-d Authors.

Licensed under the Apache License, Version 2.0 (the "License");
you may not use this file except in compliance with the License.
You may obtain a copy of the License at

    http://www.apache.org/licenses/LICENSE-2.0

Unless required by applicable law or agreed to in writing, software
distributed under the License is distributed on an "AS IS" BASIS,
WITHOUT WARRANTIES OR CONDITIONS OF ANY KIND, either express or implied.
See the License for the specific language governing permissions and
limitations under the License.
*/

package tokenization

import (
	"context"
	"fmt"
	"os"
	"path/filepath"
	"runtime"
	"strings"

	"github.com/daulet/tokenizers"
	lru "github.com/hashicorp/golang-lru/v2"
<<<<<<< HEAD
	preprocessing "github.com/llm-d/llm-d-kv-cache-manager/pkg/preprocessing/chat_completions"
=======
	"go.uber.org/multierr"
>>>>>>> 7809a082
	"golang.org/x/sync/singleflight"
)

// tokenizersCacheSize is the size of the LRU cache for tokenizers.
// 1 tokenizer per base-model (NOT LoRAs).
const tokenizersCacheSize = 20

// Tokenizer interface defines the methods for tokenization.
type Tokenizer interface {
	RenderChatTemplate(string, *preprocessing.RenderJinjaTemplateRequest) (string, error)
	// Encode tokenizes the input string and returns the token IDs and offsets.
	Encode(input, modelName string) ([]uint32, []tokenizers.Offset, error)
}

// HFTokenizerConfig holds the configuration for the HuggingFace tokenizer.
type HFTokenizerConfig struct {
	Enabled            bool   `json:"enabled"`
	HuggingFaceToken   string `json:"huggingFaceToken"`
	TokenizersCacheDir string `json:"tokenizersCacheDir"` // Directory for caching tokenizers
}

func (cfg *HFTokenizerConfig) IsEnabled() bool {
	return cfg != nil && cfg.Enabled
}

// DefaultHFTokenizerConfig returns a default configuration for the HuggingFace
// tokenizer.
func DefaultHFTokenizerConfig() *HFTokenizerConfig {
	return &HFTokenizerConfig{
		Enabled:            true,
		HuggingFaceToken:   "",
		TokenizersCacheDir: getTokenizerCacheDir(),
	}
}

//nolint:gosec // These are environment variable names, not credentials
const (
	localTokenizerDirEnv      = "LOCAL_TOKENIZER_DIR"
	localTokenizerFileNameEnv = "LOCAL_TOKENIZER_FILENAME"
)

// localTokenizerDir is the base directory for local tokenizer files.
// It can be set via the LOCAL_TOKENIZER_DIR environment variable.
// If not set, it defaults to defaultLocalTokenizerDir.
var (
	localTokenizerDir      = os.Getenv(localTokenizerDirEnv)
	localTokenizerFileName = os.Getenv(localTokenizerFileNameEnv)
)

// defaultLocalTokenizerDir is the default directory to search for local tokenizer files.
// This is typically used in containerized environments where models are mounted at /mnt/models.
//
//nolint:gosec // These are default paths, not credentials
const (
	defaultLocalTokenizerDir      = "/mnt/models"
	defaultLocalTokenizerFileName = "tokenizer.json"
)

func init() {
	if localTokenizerDir == "" {
		localTokenizerDir = defaultLocalTokenizerDir
	}
	if localTokenizerFileName == "" {
		localTokenizerFileName = defaultLocalTokenizerFileName
	}
}

// LocalTokenizerConfig provides a mapping from model names to local tokenizer.json file paths.
// This allows the system to use pre-downloaded tokenizer files instead of fetching them from HuggingFace,
// which is useful for air-gapped environments or when models are preloaded on disk.
type LocalTokenizerConfig struct {
	// AutoDiscoveryDir is the local directory to search for local tokenizer files.
	// Default: defaultLocalTokenizerDir.
	AutoDiscoveryDir string `json:"autoDiscoveryDir,omitempty"`
	// AutoDiscoveryTokenizerFile is the local file to search for local tokenizer files.
	// Default: defaultLocalTokenizerFileName
	AutoDiscoveryTokenizerFileName string `json:"autoDiscoveryTokenizerFileName,omitempty"`

	// ModelTokenizerMap is a map from model name to the absolute path of its tokenizer.json file.
	// The model name (key) is typically the directory name containing the tokenizer.json file.
	//
	// Example map: {"model-a": "/mnt/models/model-a/tokenizer.json", ...}
	ModelTokenizerMap map[string]string `json:"modelTokenizerMap,omitempty"`
}

// IsEnabled returns true if the local tokenizer configuration has any model mappings.
// A local tokenizer is considered enabled when at least one model-to-file mapping exists.
func (cfg *LocalTokenizerConfig) IsEnabled() bool {
	return cfg != nil && len(cfg.ModelTokenizerMap) > 0
}

// DefaultLocalTokenizerConfig creates a LocalTokenizerConfig by automatically discovering
// tokenizer files in the local tokenizer directory.
//
// Environment Variables:
//  1. LOCAL_TOKENIZER_DIR - base directory to search (defaults to /mnt/models)
//  2. LOCAL_TOKENIZER_FILENAME - tokenizer filename to look for (defaults to tokenizer.json)
//
// Auto-discovery Process:
//  1. Recursively walks the directory tree to find all tokenizer files
//  2. Attempts to parse HuggingFace cache directory structure first
//  3. Falls back to using relative path as model name for custom structures
//  4. Creates a mapping: model-name -> /path/to/tokenizer.json
//
// Supported directory structures:
//
//	HuggingFace cache (recommended):
//	  ~/.cache/huggingface/hub/models--Qwen--Qwen3-0.6B/snapshots/{hash}/tokenizer.json
//	    -> "Qwen/Qwen3-0.6B"
//	  ~/.cache/huggingface/hub/models--meta-llama--Llama-2-7b-chat-hf/snapshots/{hash}/tokenizer.json
//	    -> "meta-llama/Llama-2-7b-chat-hf"
//	  ~/.cache/huggingface/hub/models--gpt2/snapshots/{hash}/tokenizer.json
//	    -> "gpt2"
//
//	Custom directory structures (arbitrary nesting):
//	  /mnt/models/llama-7b/tokenizer.json       -> "llama-7b"
//	  /mnt/models/Qwen/Qwen3/tokenizer.json     -> "Qwen/Qwen3"
//	  /mnt/models/a/b/c/tokenizer.json          -> "a/b/c"
//
// The model name is derived from the HuggingFace cache directory name when detected,
// otherwise it preserves the full directory structure relative to the base directory.
func DefaultLocalTokenizerConfig() (*LocalTokenizerConfig, error) {
	cfg := &LocalTokenizerConfig{
		AutoDiscoveryDir:               localTokenizerDir,
		AutoDiscoveryTokenizerFileName: localTokenizerFileName,
	}

	if err := discoverLocalTokenizerMap(cfg); err != nil {
		return nil, fmt.Errorf("failed to discover local tokenizer map: %w", err)
	}

	return cfg, nil
}

func discoverLocalTokenizerMap(cfg *LocalTokenizerConfig) error {
	if cfg == nil || cfg.AutoDiscoveryDir == "" || cfg.AutoDiscoveryTokenizerFileName == "" {
		return nil
	}

	if cfg.ModelTokenizerMap == nil {
		cfg.ModelTokenizerMap = make(map[string]string)
	}

	// Walk the directory tree recursively to find all tokenizer files
	err := filepath.WalkDir(cfg.AutoDiscoveryDir, func(path string, d os.DirEntry, walkErr error) error {
		if walkErr != nil {
			//nolint:nilerr // Skip directories we can't read
			return nil
		}

		// Check if this is a tokenizer file
		if d.IsDir() || d.Name() != cfg.AutoDiscoveryTokenizerFileName {
			return nil
		}

		processTokenizerFile(cfg, path)
		return nil
	})
	// If the directory doesn't exist, that's okay - just return empty map
	if err != nil && !os.IsNotExist(err) {
		return fmt.Errorf("failed to walk LOCAL_TOKENIZER_DIR %q: %w", localTokenizerDir, err)
	}

	return nil
}

// processTokenizerFile processes a discovered tokenizer file and adds it to the model map.
func processTokenizerFile(cfg *LocalTokenizerConfig, path string) {
	// Get the full path up to the tokenizer file
	relPath, relErr := filepath.Rel(cfg.AutoDiscoveryDir, path)
	if relErr != nil {
		// Skip this file if we can't get relative path
		return
	}

	// Split the path into components
	pathComponents := strings.Split(relPath, string(filepath.Separator))

	var modelName string
	// Try to parse HuggingFace cache structure first
	// Look for a "models--*" directory in the path
	for _, component := range pathComponents {
		if parsedName, ok := parseHFCacheModelName(component); ok {
			modelName = parsedName
			break
		}
	}

	// If not HF cache structure, use the directory containing tokenizer.json
	if modelName == "" {
		modelDir := filepath.Dir(path)
		modelRelPath, err := filepath.Rel(cfg.AutoDiscoveryDir, modelDir)
		if err != nil {
			// Skip this file if we can't get relative path
			return
		}
		modelName = modelRelPath
	}

	// Only set model mappings that have not been overridden explicitly.
	if _, ok := cfg.ModelTokenizerMap[modelName]; !ok {
		cfg.ModelTokenizerMap[modelName] = path
	}
}

// parseHFCacheModelName extracts the model name from a HuggingFace cache directory path.
// HF cache directories follow the pattern: models--{org}--{model-name} or models--{model-name}
//
// Examples:
//   - "models--Qwen--Qwen3-0.6B" -> "Qwen/Qwen3-0.6B"
//   - "models--meta-llama--Llama-2-7b-chat-hf" -> "meta-llama/Llama-2-7b-chat-hf"
//   - "models--gpt2" -> "gpt2"
func parseHFCacheModelName(dirName string) (string, bool) {
	const prefix = "models--"
	if !strings.HasPrefix(dirName, prefix) {
		return "", false
	}

	// Remove the "models--" prefix and split by "--"
	remainder := strings.TrimPrefix(dirName, prefix)
	parts := strings.Split(remainder, "--")

	if len(parts) == 0 {
		return "", false
	}

	// Join parts with "/" to create HuggingFace-style model name
	return strings.Join(parts, "/"), true
}

type tokenizerProvider interface {
	get(modelName string) (*tokenizers.Tokenizer, error)
}

// CachedTokenizer implements the Tokenizer interface using
// tokenizerProvider to get the tokenizer.
// The implementation wraps an LRU-cache for holding loaded per-model
// tokenizers.
<<<<<<< HEAD
type CachedHFTokenizer struct {
	cfg           tokenizers.TokenizerConfigOption
	cache         *lru.Cache[string, *tokenizers.Tokenizer]
	group         singleflight.Group
	chatTemplater *preprocessing.ChatTemplatingProcessor
=======
type CachedTokenizer struct {
	cache             *lru.Cache[string, *tokenizers.Tokenizer]
	group             singleflight.Group
	tokenizerProvider tokenizerProvider
>>>>>>> 7809a082
}

// NewCachedHFTokenizer creates a new instance of CachedTokenizer downloading tokenizer configs from HuggingFace with
// the provided configuration.
func NewCachedHFTokenizer(config *HFTokenizerConfig) (Tokenizer, error) {
	var cfg tokenizers.TokenizerConfigOption

	if config != nil && config.TokenizersCacheDir != "" {
		cfg = tokenizers.WithCacheDir(config.TokenizersCacheDir)
	}
	if config != nil && config.HuggingFaceToken != "" {
		cfg = tokenizers.WithAuthToken(config.HuggingFaceToken)
	}

	tokenizersCache, err := lru.New[string, *tokenizers.Tokenizer](tokenizersCacheSize)
	if err != nil {
		return nil, fmt.Errorf("failed to initialize tokenizer cache: %w", err)
	}

<<<<<<< HEAD
	chatTemplater := preprocessing.NewChatTemplatingProcessor()
	err = chatTemplater.Initialize()
	if err != nil {
		return nil, fmt.Errorf("failed to initialize chat templater: %w", err)
	}

	return &CachedHFTokenizer{
		cfg:           cfg,
		cache:         tokenizersCache,
		chatTemplater: chatTemplater,
=======
	return &CachedTokenizer{
		cache: tokenizersCache,
		tokenizerProvider: &hfTokenizerProvider{
			cfgOpt: cfg,
		},
>>>>>>> 7809a082
	}, nil
}

// NewCachedLocalTokenizer creates a new instance of CachedTokenizer that loads tokenizers
// from local files specified in the configuration.
//
// This is useful for:
//   - Air-gapped environments where HuggingFace is not accessible
//   - Pre-loaded models in containerized deployments
//   - Reducing startup latency by avoiding downloads
//
// The tokenizer uses an LRU cache to keep frequently used tokenizers in memory,
// avoiding repeated file I/O for the same models.
func NewCachedLocalTokenizer(config LocalTokenizerConfig) (Tokenizer, error) {
	tokenizersCache, err := lru.New[string, *tokenizers.Tokenizer](tokenizersCacheSize)
	if err != nil {
		return nil, fmt.Errorf("failed to initialize tokenizer cache: %w", err)
	}

	if err := discoverLocalTokenizerMap(&config); err != nil {
		return nil, fmt.Errorf("failed to discover local tokenizer map: %w", err)
	}

	return &CachedTokenizer{
		cache: tokenizersCache,
		tokenizerProvider: &localTokenizerProvider{
			cfg: config,
		},
	}, nil
}

func (t *CachedTokenizer) get(modelName string) (*tokenizers.Tokenizer, error) {
	tokenizer, ok := t.cache.Get(modelName)
	if !ok {
		result, err, shared := t.group.Do(modelName, func() (any, error) {
			return t.tokenizerProvider.get(modelName)
		})
		if err != nil {
			return nil, err
		}

		tokenizer, ok = result.(*tokenizers.Tokenizer)
		if !ok {
			return nil, fmt.Errorf("unexpected tokenizer type from singleflight result")
		}

		if !shared {
			// Only add to cache if this goroutine actually loaded the tokenizer
			t.cache.Add(modelName, tokenizer)
		}
	}
	return tokenizer, nil
}

func (t *CachedHFTokenizer) RenderChatTemplate(
	modelName string, renderReq *preprocessing.RenderJinjaTemplateRequest,
) (string, error) {
	ctx := context.TODO()

	if renderReq.ChatTemplate == "" {
		var err error
		renderReq.ChatTemplate, renderReq.ChatTemplateKWArgs, err = t.chatTemplater.FetchChatTemplate(
			ctx, preprocessing.FetchChatTemplateRequest{
				Model: modelName,
			},
		)
		if err != nil {
			return "", fmt.Errorf("failed to fetch chat template: %w", err)
		}
	}

	res, err := t.chatTemplater.RenderChatTemplate(ctx, renderReq)
	if err != nil {
		return "", fmt.Errorf("failed to render chat template: %w", err)
	}
	return res.RenderedChats[0], nil
}

// Encode converts a string into token IDs.
func (t *CachedTokenizer) Encode(input, modelName string) ([]uint32, []tokenizers.Offset, error) {
	tokenizer, err := t.get(modelName)
	if err != nil {
		return nil, nil, fmt.Errorf("failed to get tokenizer for model %q: %w", modelName, err)
	}

	encodeOptions := []tokenizers.EncodeOption{
		tokenizers.WithReturnTypeIDs(),
		tokenizers.WithReturnOffsets(),
	}

	resp := tokenizer.EncodeWithOptions(input, false, encodeOptions...)
	return resp.IDs, resp.Offsets, nil
}

// getTokenizerCacheDir returns the absolute path to the tokenizer cache directory relative to the project root.
func getTokenizerCacheDir() string {
	if local := os.Getenv(localTokenizerDirEnv); local != "" {
		return local
	}

	_, filename, _, _ := runtime.Caller(0) // this file
	base := filepath.Dir(filename)
	return filepath.Join(base, "..", "..", "bin")
}

// hfTokenizerProvider implements tokenizerProvider by downloading tokenizers from HuggingFace.
// It uses the HuggingFace tokenizers library to fetch tokenizer configurations from the HuggingFace Hub.
type hfTokenizerProvider struct {
	cfgOpt tokenizers.TokenizerConfigOption
}

// getTokenizer downloads and returns a tokenizer from HuggingFace for the specified model.
// The tokenizer is downloaded from https://huggingface.co/{modelName}.
func (p *hfTokenizerProvider) get(modelName string) (*tokenizers.Tokenizer, error) {
	return tokenizers.FromPretrained(modelName, p.cfgOpt)
}

// localTokenizerProvider implements tokenizerProvider by loading tokenizers from local files.
// It looks up the tokenizer file path in the configuration mapping and loads it from disk.
type localTokenizerProvider struct {
	cfg LocalTokenizerConfig
}

// getTokenizer loads and returns a tokenizer from a local file for the specified model.
// It looks up the file path in the config mapping and loads the tokenizer file.
// Returns an error if the model name is not found in the mapping.
func (p *localTokenizerProvider) get(modelName string) (*tokenizers.Tokenizer, error) {
	path, ok := p.cfg.ModelTokenizerMap[modelName]
	if !ok {
		return nil, fmt.Errorf("tokenizer for model %q not found", modelName)
	}
	return tokenizers.FromFile(path)
}

// CompositeTokenizer implements the Tokenizer interface with a fallback mechanism.
// It tries each tokenizer in order until one succeeds. This allows for graceful
// fallback from local tokenizers to HuggingFace tokenizers.
//
// Example usage:
//
//	composite := &CompositeTokenizer{
//	    Tokenizers: []Tokenizer{
//	        localTokenizer,  // Try local first
//	        hfTokenizer,     // Fallback to HuggingFace
//	    },
//	}
//
// If the model exists locally, the local tokenizer is used. Otherwise, it falls back
// to downloading from HuggingFace. If all tokenizers fail, it returns a combined error.
type CompositeTokenizer struct {
	// Tokenizers is an ordered list of tokenizers to try.
	// They are attempted in order until one succeeds.
	Tokenizers []Tokenizer
}

// Encode attempts to tokenize the input using each tokenizer in order.
// It returns the result from the first tokenizer that succeeds.
//
// Fallback behavior:
//  1. Tries the first tokenizer
//  2. If it fails, accumulates the error and tries the next
//  3. Returns immediately when a tokenizer succeeds
//  4. If all fail, returns all accumulated errors
//
// This enables prioritizing local tokenizers while maintaining HuggingFace as a fallback.
func (c *CompositeTokenizer) Encode(input, modelName string) ([]uint32, []tokenizers.Offset, error) {
	var rErr error
	for _, tokenizer := range c.Tokenizers {
		ids, offsets, err := tokenizer.Encode(input, modelName)
		if err != nil {
			rErr = multierr.Append(rErr, err)
			continue
		}
		return ids, offsets, nil
	}
	return nil, nil, rErr
}<|MERGE_RESOLUTION|>--- conflicted
+++ resolved
@@ -26,11 +26,8 @@
 
 	"github.com/daulet/tokenizers"
 	lru "github.com/hashicorp/golang-lru/v2"
-<<<<<<< HEAD
 	preprocessing "github.com/llm-d/llm-d-kv-cache-manager/pkg/preprocessing/chat_completions"
-=======
 	"go.uber.org/multierr"
->>>>>>> 7809a082
 	"golang.org/x/sync/singleflight"
 )
 
@@ -269,18 +266,11 @@
 // tokenizerProvider to get the tokenizer.
 // The implementation wraps an LRU-cache for holding loaded per-model
 // tokenizers.
-<<<<<<< HEAD
-type CachedHFTokenizer struct {
-	cfg           tokenizers.TokenizerConfigOption
-	cache         *lru.Cache[string, *tokenizers.Tokenizer]
-	group         singleflight.Group
-	chatTemplater *preprocessing.ChatTemplatingProcessor
-=======
 type CachedTokenizer struct {
 	cache             *lru.Cache[string, *tokenizers.Tokenizer]
 	group             singleflight.Group
 	tokenizerProvider tokenizerProvider
->>>>>>> 7809a082
+	chatTemplater     *preprocessing.ChatTemplatingProcessor
 }
 
 // NewCachedHFTokenizer creates a new instance of CachedTokenizer downloading tokenizer configs from HuggingFace with
@@ -300,24 +290,19 @@
 		return nil, fmt.Errorf("failed to initialize tokenizer cache: %w", err)
 	}
 
-<<<<<<< HEAD
 	chatTemplater := preprocessing.NewChatTemplatingProcessor()
 	err = chatTemplater.Initialize()
 	if err != nil {
 		return nil, fmt.Errorf("failed to initialize chat templater: %w", err)
 	}
 
-	return &CachedHFTokenizer{
-		cfg:           cfg,
-		cache:         tokenizersCache,
-		chatTemplater: chatTemplater,
-=======
 	return &CachedTokenizer{
 		cache: tokenizersCache,
 		tokenizerProvider: &hfTokenizerProvider{
-			cfgOpt: cfg,
+			cfgOpt:    cfg,
+			authToken: config.HuggingFaceToken,
 		},
->>>>>>> 7809a082
+		chatTemplater: chatTemplater,
 	}, nil
 }
 
@@ -341,11 +326,18 @@
 		return nil, fmt.Errorf("failed to discover local tokenizer map: %w", err)
 	}
 
+	chatTemplater := preprocessing.NewChatTemplatingProcessor()
+	err = chatTemplater.Initialize()
+	if err != nil {
+		return nil, fmt.Errorf("failed to initialize chat templater: %w", err)
+	}
+
 	return &CachedTokenizer{
 		cache: tokenizersCache,
 		tokenizerProvider: &localTokenizerProvider{
 			cfg: config,
 		},
+		chatTemplater: chatTemplater,
 	}, nil
 }
 
@@ -372,17 +364,18 @@
 	return tokenizer, nil
 }
 
-func (t *CachedHFTokenizer) RenderChatTemplate(
+func (t *CachedTokenizer) RenderChatTemplate(
 	modelName string, renderReq *preprocessing.RenderJinjaTemplateRequest,
 ) (string, error) {
 	ctx := context.TODO()
 
 	if renderReq.ChatTemplate == "" {
-		var err error
+		req, err := getFetchChatTemplateRequest(modelName, t.tokenizerProvider)
+		if err != nil {
+			return "", fmt.Errorf("failed to create fetch chat template request: %w", err)
+		}
 		renderReq.ChatTemplate, renderReq.ChatTemplateKWArgs, err = t.chatTemplater.FetchChatTemplate(
-			ctx, preprocessing.FetchChatTemplateRequest{
-				Model: modelName,
-			},
+			ctx, req,
 		)
 		if err != nil {
 			return "", fmt.Errorf("failed to fetch chat template: %w", err)
@@ -394,6 +387,22 @@
 		return "", fmt.Errorf("failed to render chat template: %w", err)
 	}
 	return res.RenderedChats[0], nil
+}
+
+func getFetchChatTemplateRequest(modelName string, t tokenizerProvider) (preprocessing.FetchChatTemplateRequest, error) {
+	var req preprocessing.FetchChatTemplateRequest
+	if localTokenizerProvider, ok := t.(*localTokenizerProvider); ok {
+		path, ok := localTokenizerProvider.cfg.ModelTokenizerMap[modelName]
+		if !ok {
+			return req, fmt.Errorf("tokenizer for model %q not found", modelName)
+		}
+		req.Model = path
+	}
+	if hfTokenizerProvider, ok := t.(*hfTokenizerProvider); ok {
+		req.Model = modelName
+		req.Token = hfTokenizerProvider.authToken
+	}
+	return req, nil
 }
 
 // Encode converts a string into token IDs.
@@ -426,7 +435,8 @@
 // hfTokenizerProvider implements tokenizerProvider by downloading tokenizers from HuggingFace.
 // It uses the HuggingFace tokenizers library to fetch tokenizer configurations from the HuggingFace Hub.
 type hfTokenizerProvider struct {
-	cfgOpt tokenizers.TokenizerConfigOption
+	cfgOpt    tokenizers.TokenizerConfigOption
+	authToken string
 }
 
 // getTokenizer downloads and returns a tokenizer from HuggingFace for the specified model.
@@ -473,6 +483,26 @@
 	Tokenizers []Tokenizer
 }
 
+func (c *CompositeTokenizer) RenderChatTemplate(
+	modelName string, renderReq *preprocessing.RenderJinjaTemplateRequest,
+) (string, error) {
+	var rErr error
+	for _, tokenizer := range c.Tokenizers {
+		copiedRenderReq, err := renderReq.DeepCopy()
+		if err != nil {
+			rErr = multierr.Append(rErr, fmt.Errorf("failed to copy render request: %w", err))
+			continue
+		}
+		rendered, err := tokenizer.RenderChatTemplate(modelName, copiedRenderReq)
+		if err != nil {
+			rErr = multierr.Append(rErr, err)
+			continue
+		}
+		return rendered, nil
+	}
+	return "", rErr
+}
+
 // Encode attempts to tokenize the input using each tokenizer in order.
 // It returns the result from the first tokenizer that succeeds.
 //
